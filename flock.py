--- conflicted
+++ resolved
@@ -159,7 +159,6 @@
 
     # Draw each boid in flock.
     def draw(self):
-<<<<<<< HEAD
         if self.use_jax:
             selected_position = Vec3.from_array(jnp.asarray(self.boids.position[self.selected_boid_index]))
             Draw.update_camera(selected_position if self.tracking_camera else Vec3())
@@ -176,17 +175,11 @@
             Draw.update_camera(self.selected_boid().position if
                             self.tracking_camera else Vec3())
             for boid in self.boids:
-                boid.draw()
-=======
-        Draw.update_camera(self.selected_boid().position if
-                           self.tracking_camera else Vec3())
-        for boid in self.boids:
-            color = None
-            if self.enable_annotation and self.tracking_camera and \
-                    boid in self.selected_boid().cached_nearest_neighbors:
-                color = Vec3(0.0, 1.0, 0.0)
-            boid.draw(color=color)
->>>>>>> b09712ed
+                color = None
+                if self.enable_annotation and self.tracking_camera and \
+                        boid in self.selected_boid().cached_nearest_neighbors:
+                    color = Vec3(0.0, 1.0, 0.0)
+                boid.draw(color=color)
 
     # Fly each boid in flock for one simulation step. Consists of two sequential
     # steps to avoid artifacts from order of boids. First a "sense/plan" phase
