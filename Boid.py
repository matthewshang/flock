--- conflicted
+++ resolved
@@ -262,34 +262,16 @@
         return self.steer_memory.blend(steer, 0.6) # Ad hoc smoothness param.
 
     # Draw this Boid's “body” -- currently an irregular tetrahedron.
-<<<<<<< HEAD
-    def draw(self):
-        draw_boid(self.position, self.forward, self.side, 
-                  self.up, self.body_radius, self.color)
-=======
     def draw(self, color=None):
-        center = self.position
-        nose = center + self.forward * self.body_radius
-        tail = center - self.forward * self.body_radius
-        bd = self.body_radius * 2  # body diameter (defaults to 1)
-        apex = tail + self.up * 0.25 * bd + self.forward * 0.1 * bd
-        wingtip0 = tail + self.side * 0.3 * bd
-        wingtip1 = tail - self.side * 0.3 * bd
-        # Draw the 4 triangles of a boid's body.
-        def draw_tri(a, b, c, color):
-            Draw.add_colored_triangle(a, b, c, color)
         if color is None:
             color = self.color
-        draw_tri(nose, apex,     wingtip1, color * 1.00)
-        draw_tri(nose, wingtip0, apex,     color * 0.95)
-        draw_tri(apex, wingtip0, wingtip1, color * 0.90)
-        draw_tri(nose, wingtip1, wingtip0, color * 0.70)
+        draw_boid(self.position, self.forward, self.side, 
+                  self.up, self.body_radius, color)
 
     def should_annotate(self):
         return (self.flock.enable_annotation and
                 self.flock.tracking_camera and
                 (self.flock.selected_boid().position - self.position).length() < 3)
->>>>>>> b09712ed
 
     # Draw optional annotation of this Boid's current steering forces
     def annotation(self, separation, alignment, cohesion, avoidance, combined):
